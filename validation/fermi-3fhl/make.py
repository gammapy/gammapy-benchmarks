--- conflicted
+++ resolved
@@ -195,10 +195,8 @@
         exposure_hpx = Map.read(
             "$GAMMAPY_DATA/fermi_3fhl/fermi_3fhl_exposure_cube_hpx.fits.gz"
         )
-<<<<<<< HEAD
+
         exposure_hpx = exposure_hpx.copy(unit="cm2 s")
-=======
->>>>>>> 69ab8312
 
         # psf
         psf_map = PSFMap.read(
