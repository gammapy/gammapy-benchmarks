--- conflicted
+++ resolved
@@ -27,11 +27,8 @@
 
 ### Joint
 
-<<<<<<< HEAD
 - See [Joint summary page](results/joint_summary.md)
-=======
-- See [joint analysis summary page](results/joint_summary.md)
->>>>>>> 7196c2a1
+
 
 ## Task
 
