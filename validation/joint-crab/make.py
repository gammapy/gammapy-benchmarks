--- conflicted
+++ resolved
@@ -69,12 +69,8 @@
             'color': "#3EB489",},
     fermi = {'on_radius':'0.3 deg', 
             'stack':False, 
-<<<<<<< HEAD
             'containment':True,
-=======
-            'containment'True,
->>>>>>> 6e043de2
-            'emin':'0.03 TeV', 
+            'emin':'0.03 TeV',
             'emax':'2 TeV',
             'color': "#21ABCD",},
 )
@@ -165,11 +161,7 @@
     emin = u.Quantity(instrument_opts['fermi']['emin']).to_value('TeV')
     emax = u.Quantity(instrument_opts['fermi']['emax']).to_value('TeV')
 
-<<<<<<< HEAD
-    crab_pos = SkyCoord(83.63, 22.01, unit='deg', frame='icrs')
-=======
     crab_pos = SkyCoord(ra=83.63, dec=22.01, unit='deg', frame='icrs')
->>>>>>> 6e043de2
     on_region = CircleSkyRegion(crab_pos,radius=Angle(radius))
     off_region = CircleAnnulusSkyRegion(crab_pos,inner_radius=1*u.deg, outer_radius=2*u.deg)    
 
@@ -239,11 +231,8 @@
     for ds in datasets:
         ds.models = crab_model
         ds.mask_fit = ds.counts.energy_mask(e_min, e_max)
-<<<<<<< HEAD
-=======
         print(ds.mask_fit)
         print(ds.energy_range)
->>>>>>> 6e043de2
     # Perform fit
     fit = Fit(datasets)
     result = fit.run()
